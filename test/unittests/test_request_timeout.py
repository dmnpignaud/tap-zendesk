--- conflicted
+++ resolved
@@ -60,13 +60,7 @@
         try:
             headers={}
             responses = [response for response in http.get_cursor_based(url='some_url',
-<<<<<<< HEAD
-                                                                        access_token='some_token',
-                                                                        request_timeout=REQUEST_TIMEOUT,
-                                                                        page_size=PAGE_SIZE)]
-=======
-                                                                    headers=headers, request_timeout=REQUEST_TIMEOUT)]
->>>>>>> b9c1ada9
+                                                                    headers=headers, request_timeout=REQUEST_TIMEOUT,page_size=PAGE_SIZE)]
         except requests.exceptions.Timeout as e:
             pass
 
@@ -83,13 +77,9 @@
         try:
             headers={}
             responses = [response for response in http.get_cursor_based(url='some_url',
-<<<<<<< HEAD
-                                                                        access_token='some_token',
+                                                                        headers=headers,
                                                                         request_timeout=REQUEST_TIMEOUT,
                                                                         page_size=PAGE_SIZE)]
-=======
-                                                                    headers=headers, request_timeout=REQUEST_TIMEOUT)]
->>>>>>> b9c1ada9
         except requests.exceptions.Timeout as e:
             pass
 
@@ -104,13 +94,9 @@
         try:
             headers={}
             responses = [response for response in http.get_offset_based(url='some_url',
-<<<<<<< HEAD
-                                                                        access_token='some_token',
+                                                                        headers=headers,
                                                                         request_timeout=REQUEST_TIMEOUT,
                                                                         page_size=PAGE_SIZE)]
-=======
-                                                                    headers=headers, request_timeout=REQUEST_TIMEOUT)]
->>>>>>> b9c1ada9
         except requests.exceptions.Timeout as e:
             pass
 
@@ -127,13 +113,9 @@
         try:
             headers={}
             responses = [response for response in http.get_offset_based(url='some_url',
-<<<<<<< HEAD
-                                                                        access_token='some_token',
+                                                                        headers=headers,
                                                                         request_timeout=REQUEST_TIMEOUT,
                                                                         page_size=PAGE_SIZE)]
-=======
-                                                                    headers=headers, request_timeout=REQUEST_TIMEOUT)]
->>>>>>> b9c1ada9
         except requests.exceptions.Timeout as e:
             pass
 
