--- conflicted
+++ resolved
@@ -78,18 +78,10 @@
         headers = {}
         responses = [
             response
-<<<<<<< HEAD
             for response in http.get_cursor_based(url="some_url",
-                                                  access_token="some_token",
+                                                  headers=headers,
                                                   request_timeout=REQUEST_TIMEOUT,
                                                   page_size=PAGE_SIZE)
-=======
-            for response in http.get_cursor_based(
-                url="some_url",
-                headers=headers,
-                request_timeout=REQUEST_TIMEOUT,
-            )
->>>>>>> b9c1ada9
         ]
         actual_response = responses[0]
         self.assertDictEqual(SINGLE_RESPONSE, actual_response)
@@ -109,18 +101,10 @@
         headers={}
         responses = [
             response
-<<<<<<< HEAD
             for response in http.get_cursor_based(url="some_url",
-                                                  access_token="some_token",
+                                                  headers=headers,
                                                   request_timeout=REQUEST_TIMEOUT,
                                                   page_size=PAGE_SIZE)
-=======
-            for response in http.get_cursor_based(
-                url="some_url",
-                headers=headers,
-                request_timeout=REQUEST_TIMEOUT,
-            )
->>>>>>> b9c1ada9
         ]
 
         self.assertDictEqual({"key1": "val1", **PAGINATE_RESPONSE}, responses[0])
@@ -155,18 +139,10 @@
         headers={}
         responses = [
             response
-<<<<<<< HEAD
             for response in http.get_cursor_based(url="some_url",
-                                                  access_token="some_token",
+                                                  headers=headers,
                                                   request_timeout=REQUEST_TIMEOUT,
                                                   page_size=PAGE_SIZE)
-=======
-            for response in http.get_cursor_based(
-                url="some_url",
-                headers=headers,
-                request_timeout=REQUEST_TIMEOUT,
-            )
->>>>>>> b9c1ada9
         ]
         actual_response = responses[0]
         self.assertDictEqual({"key1": "val1", **SINGLE_RESPONSE}, actual_response)
@@ -183,16 +159,10 @@
             headers={}
             responses = [
                 response
-<<<<<<< HEAD
-                for response in http.get_cursor_based(url="some_url",
-                                                      access_token="some_token",
-                                                      request_timeout=300,
-                                                      page_size=PAGE_SIZE)
-=======
-                for response in http.get_cursor_based(
-                    url="some_url", headers=headers, request_timeout=300
-                )
->>>>>>> b9c1ada9
+                for response in http.get_cursor_based(url="some_url",
+                                                      headers=headers, 
+                                                      request_timeout=300,
+                                                      page_size=PAGE_SIZE)
             ]
 
         except http.ZendeskBadRequestError as e:
@@ -216,16 +186,10 @@
             headers={}
             responses = [
                 response
-<<<<<<< HEAD
-                for response in http.get_cursor_based(url="some_url",
-                                                      access_token="some_token",
-                                                      request_timeout=300,
-                                                      page_size=PAGE_SIZE)
-=======
-                for response in http.get_cursor_based(
-                    url="some_url", headers=headers, request_timeout=300
-                )
->>>>>>> b9c1ada9
+                for response in http.get_cursor_based(url="some_url",
+                                                      headers=headers,
+                                                      request_timeout=300,
+                                                      page_size=PAGE_SIZE)
             ]
 
         except http.ZendeskBadRequestError as e:
@@ -246,16 +210,10 @@
             headers={}
             responses = [
                 response
-<<<<<<< HEAD
-                for response in http.get_cursor_based(url="some_url",
-                                                      access_token="some_token",
-                                                      request_timeout=300,
-                                                      page_size=PAGE_SIZE)
-=======
-                for response in http.get_cursor_based(
-                    url="some_url", headers=headers, request_timeout=300
-                )
->>>>>>> b9c1ada9
+                for response in http.get_cursor_based(url="some_url",
+                                                      headers=headers,
+                                                      request_timeout=300,
+                                                      page_size=PAGE_SIZE)
             ]
         except http.ZendeskUnauthorizedError as e:
             expected_error_message = (
@@ -276,16 +234,10 @@
             headers={}
             responses = [
                 response
-<<<<<<< HEAD
-                for response in http.get_cursor_based(url="some_url",
-                                                      access_token="some_token",
-                                                      request_timeout=300,
-                                                      page_size=PAGE_SIZE)
-=======
-                for response in http.get_cursor_based(
-                    url="some_url", headers=headers, request_timeout=300
-                )
->>>>>>> b9c1ada9
+                for response in http.get_cursor_based(url="some_url",
+                                                      headers=headers,
+                                                      request_timeout=300,
+                                                      page_size=PAGE_SIZE)
             ]
         except http.ZendeskNotFoundError as e:
             expected_error_message = "HTTP-error-code: 404, Error: The resource you have specified cannot be found."
@@ -305,16 +257,10 @@
             headers={}
             responses = [
                 response
-<<<<<<< HEAD
-                for response in http.get_cursor_based(url="some_url",
-                                                      access_token="some_token",
-                                                      request_timeout=300,
-                                                      page_size=PAGE_SIZE)
-=======
-                for response in http.get_cursor_based(
-                    url="some_url", headers=headers, request_timeout=300
-                )
->>>>>>> b9c1ada9
+                for response in http.get_cursor_based(url="some_url",
+                                                       headers=headers,
+                                                      request_timeout=300,
+                                                      page_size=PAGE_SIZE)
             ]
             expected_error_message = "HTTP-error-code: 409, Error: The API request cannot be completed because the requested operation would conflict with an existing item."
             self.assertEqual(str(e), expected_error_message)
@@ -330,16 +276,10 @@
             headers={}
             responses = [
                 response
-<<<<<<< HEAD
-                for response in http.get_cursor_based(url="some_url",
-                                                      access_token="some_token",
-                                                      request_timeout=300,
-                                                      page_size=PAGE_SIZE)
-=======
-                for response in http.get_cursor_based(
-                    url="some_url", headers=headers, request_timeout=300
-                )
->>>>>>> b9c1ada9
+                for response in http.get_cursor_based(url="some_url",
+                                                      headers=headers, 
+                                                      request_timeout=300,
+                                                      page_size=PAGE_SIZE)
             ]
         except http.ZendeskUnprocessableEntityError as e:
             expected_error_message = "HTTP-error-code: 422, Error: The request content itself is not processable by the server."
@@ -361,16 +301,10 @@
             headers={}
             responses = [
                 response
-<<<<<<< HEAD
-                for response in http.get_cursor_based(url="some_url",
-                                                      access_token="some_token",
-                                                      request_timeout=300,
-                                                      page_size=PAGE_SIZE)
-=======
-                for response in http.get_cursor_based(
-                    url="some_url", headers=headers, request_timeout=300
-                )
->>>>>>> b9c1ada9
+                for response in http.get_cursor_based(url="some_url",
+                                                      headers=headers,
+                                                      request_timeout=300,
+                                                      page_size=PAGE_SIZE)
             ]
         except http.ZendeskInternalServerError as e:
             expected_error_message = (
@@ -395,16 +329,10 @@
             headers={}
             responses = [
                 response
-<<<<<<< HEAD
-                for response in http.get_cursor_based(url="some_url",
-                                                      access_token="some_token",
-                                                      request_timeout=300,
-                                                      page_size=PAGE_SIZE)
-=======
-                for response in http.get_cursor_based(
-                    url="some_url", headers=headers, request_timeout=300
-                )
->>>>>>> b9c1ada9
+                for response in http.get_cursor_based(url="some_url",
+                                                      headers=headers,
+                                                      request_timeout=300,
+                                                      page_size=PAGE_SIZE)
             ]
         except http.ZendeskNotImplementedError as e:
             expected_error_message = "HTTP-error-code: 501, Error: The server does not support the functionality required to fulfill the request."
@@ -426,16 +354,10 @@
             headers={}
             responses = [
                 response
-<<<<<<< HEAD
-                for response in http.get_cursor_based(url="some_url",
-                                                      access_token="some_token",
-                                                      request_timeout=300,
-                                                      page_size=PAGE_SIZE)
-=======
-                for response in http.get_cursor_based(
-                    url="some_url", headers=headers, request_timeout=300
-                )
->>>>>>> b9c1ada9
+                for response in http.get_cursor_based(url="some_url",
+                                                      headers=headers, 
+                                                      request_timeout=300,
+                                                      page_size=PAGE_SIZE)
             ]
         except http.ZendeskBadGatewayError as e:
             expected_error_message = (
@@ -457,16 +379,10 @@
             headers={}
             responses = [
                 response
-<<<<<<< HEAD
-                for response in http.get_cursor_based(url="some_url",
-                                                      access_token="some_token",
-                                                      request_timeout=300,
-                                                      page_size=PAGE_SIZE)
-=======
-                for response in http.get_cursor_based(
-                    url="some_url", headers=headers, request_timeout=300
-                )
->>>>>>> b9c1ada9
+                for response in http.get_cursor_based(url="some_url",
+                                                      headers=headers,
+                                                      request_timeout=300,
+                                                      page_size=PAGE_SIZE)
             ]
         except http.ZendeskError as e:
             expected_error_message = "HTTP-error-code: 444, Error: Unknown Error"
@@ -528,16 +444,10 @@
             headers={}
             responses = [
                 response
-<<<<<<< HEAD
-                for response in http.get_cursor_based(url="some_url",
-                                                      access_token="some_token",
-                                                      request_timeout=300,
-                                                      page_size=PAGE_SIZE)
-=======
-                for response in http.get_cursor_based(
-                    url="some_url", headers=headers, request_timeout=300
-                )
->>>>>>> b9c1ada9
+                for response in http.get_cursor_based(url="some_url",
+                                                      headers=headers,
+                                                      request_timeout=300,
+                                                      page_size=PAGE_SIZE)
             ]
         except http.ZendeskError as e:
             expected_error_message = "HTTP-error-code: 524, Error: Unknown Error"
@@ -559,16 +469,10 @@
             headers={}
             responses = [
                 response
-<<<<<<< HEAD
-                for response in http.get_cursor_based(url="some_url",
-                                                      access_token="some_token",
-                                                      request_timeout=300,
-                                                      page_size=PAGE_SIZE)
-=======
-                for response in http.get_cursor_based(
-                    url="some_url", headers=headers, request_timeout=300
-                )
->>>>>>> b9c1ada9
+                for response in http.get_cursor_based(url="some_url",
+                                                       headers=headers,
+                                                      request_timeout=300,
+                                                      page_size=PAGE_SIZE)
             ]
         except http.ZendeskError as e:
             expected_error_message = "HTTP-error-code: 520, Error: Unknown Error"
@@ -590,16 +494,10 @@
             headers={}
             responses = [
                 response
-<<<<<<< HEAD
-                for response in http.get_cursor_based(url="some_url",
-                                                      access_token="some_token",
-                                                      request_timeout=300,
-                                                      page_size=PAGE_SIZE)
-=======
-                for response in http.get_cursor_based(
-                    url="some_url", headers=headers, request_timeout=300
-                )
->>>>>>> b9c1ada9
+                for response in http.get_cursor_based(url="some_url",
+                                                      headers=headers, 
+                                                      request_timeout=300,
+                                                      page_size=PAGE_SIZE)
             ]
         except http.ZendeskServiceUnavailableError as e:
             expected_error_message = (
